--- conflicted
+++ resolved
@@ -1,7 +1,4 @@
-<<<<<<< HEAD
-=======
 import torch
->>>>>>> bdb03638
 import evaluate
 import torch
 from transformers import AutoModel, AutoProcessor, pipeline
@@ -37,24 +34,4 @@
         predictions=[t["text"].lower() for t in transcriptions], references=[t.lower() for t in prompts]
     )
 
-    return word_error, [t["text"] for t in transcriptions]
-
-
-def compute_metrics(
-    audios,
-    prompts,
-    asr_model_name_or_path,
-    batch_size,
-    prompt_tokenizer,
-    sample_rate,
-    device="cpu",
-):
-    results = {}
-
-    prompts = prompt_tokenizer.batch_decode(prompts, skip_special_tokens=True)
-    audios = [a.cpu().numpy() for a in audios]
-
-    word_error, transcriptions = wer(asr_model_name_or_path, prompts, audios, device, batch_size, sample_rate)
-    results["wer"] = word_error
-
-    return results, prompts, audios, transcriptions+    return word_error, [t["text"] for t in transcriptions]