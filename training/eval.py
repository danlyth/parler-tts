from typing import List, Tuple
import evaluate
import torch
from transformers import AutoModel, AutoProcessor, pipeline
<<<<<<< HEAD
from transformers import Wav2Vec2FeatureExtractor, WavLMForXVector
import numpy as np
from scipy.spatial.distance import cosine


=======
from transformers import (
    AutoModel,
    AutoProcessor,
    pipeline,
    WavLMForXVector,
    WhisperForConditionalGeneration,
    WhisperTokenizer,
    WhisperTokenizerFast,
)
>>>>>>> 0a3f2eb4


def clap_similarity(clap_model_name_or_path, texts, audios, device):
    clap = AutoModel.from_pretrained(clap_model_name_or_path)
    clap_processor = AutoProcessor.from_pretrained(clap_model_name_or_path)
    clap_inputs = clap_processor(text=texts, audios=audios, padding=True, return_tensors="pt").to(device)
    clap.to(device)
    with torch.no_grad():
        text_features = clap.get_text_features(
            clap_inputs["input_ids"], attention_mask=clap_inputs.get("attention_mask", None)
        )
        audio_features = clap.get_audio_features(clap_inputs["input_features"])

        cosine_sim = torch.nn.functional.cosine_similarity(audio_features, text_features, dim=1, eps=1e-8)

    clap.to("cpu")
    clap_inputs.to("cpu")
    return cosine_sim.mean().to("cpu")

def spk_sim(hyps, refs, device, per_device_eval_batch_size):
    feature_extractor = Wav2Vec2FeatureExtractor.from_pretrained('microsoft/wavlm-base-plus-sv')
    speaker_id_model = WavLMForXVector.from_pretrained('microsoft/wavlm-base-plus-sv')

    speaker_id_model.to(device)
    speaker_id_model.eval()

    all_ref_embeds = []
    all_hyp_embeds = []

    with torch.no_grad():
        for i in range(0, len(refs), per_device_eval_batch_size):
            batch_ref = refs[i:i + per_device_eval_batch_size]
            batch_hyp = hyps[i:i + per_device_eval_batch_size]

            ref_features = feature_extractor(batch_ref, sampling_rate=16000, padding=True, return_tensors="pt").to(
                device)
            hyp_features = feature_extractor(batch_hyp, sampling_rate=16000, padding=True, return_tensors="pt").to(
                device)

            ref_embeds = speaker_id_model(**ref_features).embeddings
            hyp_embeds = speaker_id_model(**hyp_features).embeddings

            ref_embeds = torch.nn.functional.normalize(ref_embeds, dim=-1).cpu().numpy()
            hyp_embeds = torch.nn.functional.normalize(hyp_embeds, dim=-1).cpu().numpy()

            all_ref_embeds.extend(ref_embeds)
            all_hyp_embeds.extend(hyp_embeds)

    # Compute cosine similarity manually
    cosine_similarities = [1 - cosine(ref, hyp) for ref, hyp in zip(all_ref_embeds, all_hyp_embeds)]
    mean_cosine_similarity = np.mean(cosine_similarities)

    return mean_cosine_similarity, cosine_similarities


def wer(asr_model_name_or_path, prompts, audios, device, per_device_eval_batch_size, sampling_rate):
    metric = evaluate.load("wer")
    asr_pipeline = pipeline(model=asr_model_name_or_path, device=device)

    return_language = None
    if isinstance(asr_pipeline.model, WhisperForConditionalGeneration):
        return_language = True

    transcriptions = asr_pipeline(
        [{"raw": audio, "sampling_rate": sampling_rate} for audio in audios],
        batch_size=int(per_device_eval_batch_size),
        return_language=return_language,
    )
    # TODO - I was having trouble with this per_device_eval_batch_size, might need to change it

    if isinstance(asr_pipeline.tokenizer, (WhisperTokenizer, WhisperTokenizerFast)):
        tokenizer = asr_pipeline.tokenizer
    else:
        tokenizer = WhisperTokenizer.from_pretrained("openai/whisper-large-v3")

    english_normalizer = tokenizer.normalize
    basic_normalizer = tokenizer.basic_normalize

    normalized_predictions = []
    normalized_references = []

    for pred, ref in zip(transcriptions, prompts):
        normalizer = (
            english_normalizer if return_language and pred["chunks"][0]["language"] == "english" else basic_normalizer
        )
        norm_ref = normalizer(ref)
        if len(norm_ref) > 0:
            norm_pred = normalizer(pred["text"])
            normalized_predictions.append(norm_pred)
            normalized_references.append(norm_ref)

    word_error = 100 * metric.compute(predictions=normalized_predictions, references=normalized_references)

    return word_error, [t["text"] for t in transcriptions]


def spk_sim(
    preds: List[torch.Tensor],
    refs: List[torch.Tensor],
    device: torch.device,
) -> Tuple[float, torch.Tensor]:
    speaker_id_model = WavLMForXVector.from_pretrained("microsoft/wavlm-base-plus-sv")
    speaker_id_model.to(device)
    speaker_id_model.eval()

    pred_embs = []
    ref_embs = []
    with torch.no_grad():
        for pred, ref in zip(preds, refs):
            pred_emb = speaker_id_model(pred.unsqueeze(0)).embeddings
            ref_emb = speaker_id_model(ref.unsqueeze(0)).embeddings
            pred_embs.append(pred_emb)
            ref_embs.append(ref_emb)

    pred_embs = torch.stack(pred_embs, dim=0)
    ref_embs = torch.stack(ref_embs, dim=0)

    cosine_similarities = torch.nn.functional.cosine_similarity(pred_embs, ref_embs, dim=-1).cpu()
    mean_cosine_similarity = torch.mean(cosine_similarities).cpu().item()

    return mean_cosine_similarity, cosine_similarities


def compute_metrics(
<<<<<<< HEAD
    audios_hyp,
    audios_ref,
=======
    audio_preds,
    audio_refs,
>>>>>>> 0a3f2eb4
    prompts,
    asr_model_name_or_path,
    batch_size,
    prompt_tokenizer,
    sample_rate,
    device="cpu",
):
    results = {}

    prompts = prompt_tokenizer.batch_decode(prompts, skip_special_tokens=True)
<<<<<<< HEAD
    audios_hyp = [a.cpu().numpy() for a in audios_hyp]
    audios_ref = [a.cpu().numpy() for a in audios_ref]

    word_error, transcriptions = wer(asr_model_name_or_path, prompts, audios_hyp, device, batch_size, sample_rate)
    spk_similarity, speaker_similarities = spk_sim(audios_hyp, audios_ref, device, batch_size)

=======
    spk_similarity, _ = spk_sim(audio_preds, audio_refs, device)
    audio_preds_np = [a.cpu().numpy() for a in audio_preds]  # Required for ASR pipeline
    # word_error, transcriptions = wer(asr_model_name_or_path, prompts, audio_preds_np, device, batch_size, sample_rate)
    word_error, transcriptions = wer(asr_model_name_or_path, prompts, audio_preds_np, device, 1, sample_rate)

    results["speaker_sim"] = spk_similarity
>>>>>>> 0a3f2eb4
    results["wer"] = word_error
    results["speaker_sim"] = spk_similarity

<<<<<<< HEAD
    return results, prompts, audios_hyp, transcriptions
=======
    return results, prompts, audio_preds, transcriptions
>>>>>>> 0a3f2eb4
<|MERGE_RESOLUTION|>--- conflicted
+++ resolved
@@ -2,13 +2,6 @@
 import evaluate
 import torch
 from transformers import AutoModel, AutoProcessor, pipeline
-<<<<<<< HEAD
-from transformers import Wav2Vec2FeatureExtractor, WavLMForXVector
-import numpy as np
-from scipy.spatial.distance import cosine
-
-
-=======
 from transformers import (
     AutoModel,
     AutoProcessor,
@@ -18,7 +11,6 @@
     WhisperTokenizer,
     WhisperTokenizerFast,
 )
->>>>>>> 0a3f2eb4
 
 
 def clap_similarity(clap_model_name_or_path, texts, audios, device):
@@ -143,13 +135,8 @@
 
 
 def compute_metrics(
-<<<<<<< HEAD
-    audios_hyp,
-    audios_ref,
-=======
     audio_preds,
     audio_refs,
->>>>>>> 0a3f2eb4
     prompts,
     asr_model_name_or_path,
     batch_size,
@@ -160,26 +147,10 @@
     results = {}
 
     prompts = prompt_tokenizer.batch_decode(prompts, skip_special_tokens=True)
-<<<<<<< HEAD
-    audios_hyp = [a.cpu().numpy() for a in audios_hyp]
-    audios_ref = [a.cpu().numpy() for a in audios_ref]
-
-    word_error, transcriptions = wer(asr_model_name_or_path, prompts, audios_hyp, device, batch_size, sample_rate)
-    spk_similarity, speaker_similarities = spk_sim(audios_hyp, audios_ref, device, batch_size)
-
-=======
     spk_similarity, _ = spk_sim(audio_preds, audio_refs, device)
     audio_preds_np = [a.cpu().numpy() for a in audio_preds]  # Required for ASR pipeline
     # word_error, transcriptions = wer(asr_model_name_or_path, prompts, audio_preds_np, device, batch_size, sample_rate)
     word_error, transcriptions = wer(asr_model_name_or_path, prompts, audio_preds_np, device, 1, sample_rate)
 
     results["speaker_sim"] = spk_similarity
->>>>>>> 0a3f2eb4
-    results["wer"] = word_error
-    results["speaker_sim"] = spk_similarity
-
-<<<<<<< HEAD
-    return results, prompts, audios_hyp, transcriptions
-=======
-    return results, prompts, audio_preds, transcriptions
->>>>>>> 0a3f2eb4
+    return results, prompts, audio_preds, transcriptions