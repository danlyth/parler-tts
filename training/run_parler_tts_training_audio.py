--- conflicted
+++ resolved
@@ -807,12 +807,7 @@
                             position=2,
                             disable=not accelerator.is_local_main_process,
                         ):
-<<<<<<< HEAD
-                            eval_refs.extend(batch["audio_ref"])
-                            generated_audios = generate_step(model, batch, accelerator, autocast_kwargs)
-=======
                             generated_audios, audio_refs = generate_step(model, batch, accelerator, autocast_kwargs)
->>>>>>> 0a3f2eb4
                             # Gather all predictions and targets
                             generated_audios, prompts = accelerator.pad_across_processes(
                                 (generated_audios, batch["prompt_input_ids"]), dim=1, pad_index=0
@@ -835,11 +830,7 @@
                     # compute metrics
                     metrics_desc = ""
                     if training_args.predict_with_generate:
-<<<<<<< HEAD
-
-=======
                         # Just use the main process to compute the metrics
->>>>>>> 0a3f2eb4
                         metric_values, pred_prompts, audios, transcriptions = compute_metrics(
                             eval_preds,
                             eval_refs,
