#!/usr/bin/env python
# coding=utf-8
# Copyright 2024 The HuggingFace Inc. team. All rights reserved.
#
# Licensed under the Apache License, Version 2.0 (the "License");
# you may not use this file except in compliance with the License.
# You may obtain a copy of the License at
#
#     http://www.apache.org/licenses/LICENSE-2.0
#
# Unless required by applicable law or agreed to in writing, software
# distributed under the License is distributed on an "AS IS" BASIS,
# WITHOUT WARRANTIES OR CONDITIONS OF ANY KIND, either express or implied.
# See the License for the specific language governing permissions and
# limitations under the License.

# This version of the training script expects pre-prepared DAC tokens and
# can be conditioned on reference audio or natural languge descriptions.

"""Train Parler-TTS using 🤗 Accelerate"""

import logging
import os
import random
import re
import sys
import time
from datetime import timedelta
from pathlib import Path
from scipy.io.wavfile import write
import torchaudio

import datasets
import torch
import transformers
from accelerate import Accelerator
from accelerate.utils import AutocastKwargs, InitProcessGroupKwargs, TorchDynamoPlugin, set_seed
from accelerate.utils.memory import release_memory
from datasets import IterableDataset
from huggingface_hub import Repository, create_repo
from multiprocess import set_start_method
from torch.utils.data import DataLoader, Subset
from tqdm import tqdm
from transformers import (
    AutoModel,
    AutoTokenizer,
    HfArgumentParser,
)
from transformers.optimization import get_scheduler
from transformers.trainer_pt_utils import LengthGroupedSampler
from transformers.utils import send_example_telemetry

from parler_tts import (
    ParlerTTSConfig,
    ParlerTTSForConditionalGeneration,
)
from training.arguments import DataTrainingArguments, ModelArguments, ParlerTTSTrainingArguments
from training.data_local import DataCollator, DatasetLocal
from training.data_mds import DataLoaderMDS
from training.eval import compute_metrics
from training.utils import get_last_checkpoint, log_metric, log_pred, rotate_checkpoints


logger = logging.getLogger(__name__)


def main():
    # See all possible arguments in src/transformers/training_args.py
    # or by passing the --help flag to this script.
    # We now keep distinct sets of args, for a cleaner separation of concerns.

    parser = HfArgumentParser((ModelArguments, DataTrainingArguments, ParlerTTSTrainingArguments))
    if len(sys.argv) == 2 and sys.argv[1].endswith(".json"):
        # If we pass only one argument to the script and it's the path to a json file,
        # let's parse it to get our arguments.
        model_args, data_args, training_args = parser.parse_json_file(json_file=os.path.abspath(sys.argv[1]))
    else:
        model_args, data_args, training_args = parser.parse_args_into_dataclasses()

    # Sending telemetry. Tracking the example usage helps us better allocate resources to maintain them. The
    # information sent is the one passed as arguments along with your Python/PyTorch versions.
    send_example_telemetry("run_parler_tts", model_args, data_args)

    if training_args.dtype == "float16":
        mixed_precision = "fp16"
    elif training_args.dtype == "bfloat16":
        mixed_precision = "bf16"
    else:
        mixed_precision = "no"

    if data_args.pad_to_max_length and (
        data_args.max_audio_token_length is None
        or data_args.max_prompt_token_length is None
        or data_args.max_description_token_length is None
    ):
        raise ValueError(
            "`pad_to_max_length` is `True` but one of the following parameters has not been set: `max_audio_token_length`, `max_prompt_token_length`, `max_description_token_length`"
        )

    padding = "max_length" if data_args.pad_to_max_length else "longest"

    # Detecting last checkpoint and eventually continue from last checkpoint
    last_checkpoint = None
    if os.path.isdir(training_args.output_dir) and training_args.do_train and not training_args.overwrite_output_dir:
        last_checkpoint = get_last_checkpoint(training_args.output_dir)
        if last_checkpoint is None and len(os.listdir(training_args.output_dir)) > 0:
            raise ValueError(
                f"Output directory ({training_args.output_dir}) already exists and is not empty. "
                "Use --overwrite_output_dir to overcome."
            )
        elif last_checkpoint is not None and training_args.resume_from_checkpoint is None:
            logger.info(
                f"Checkpoint detected, resuming training at {last_checkpoint}. To avoid this behavior, change "
                "the `--output_dir` or add `--overwrite_output_dir` to train from scratch."
            )

    # Accelerator preparation
    kwargs_handlers = [InitProcessGroupKwargs(timeout=timedelta(minutes=60))]
    if training_args.torch_compile:
        # TODO(YL): add more compile modes?
        kwargs_handlers.append(TorchDynamoPlugin(backend="inductor", mode="default"))  # reduce-overhead

    accelerator = Accelerator(
        gradient_accumulation_steps=training_args.gradient_accumulation_steps,
        mixed_precision=mixed_precision,
        log_with=training_args.report_to,
        project_dir=training_args.output_dir,
        dispatch_batches=False,  # TODO (Dan) testing this as our batches are not all the same length
        kwargs_handlers=kwargs_handlers,
    )

    accelerator.init_trackers(
        project_name=data_args.wandb_project,
        config={
            "learning_rate": training_args.learning_rate,
            "model_name_or_path": model_args.model_name_or_path,
            "num_train_epochs": training_args.num_train_epochs,
            "gradient_accumulation_steps": training_args.gradient_accumulation_steps,
            "per_device_train_batch_size": training_args.per_device_train_batch_size,
            "global_batch_size": training_args.per_device_train_batch_size * accelerator.num_processes,
            "mixed_precision": mixed_precision,
            "lr_scheduler_type": training_args.lr_scheduler_type,
            "warmup_steps": training_args.warmup_steps,
            "freeze_text_encoder": model_args.freeze_text_encoder,
            "max_duration_in_seconds": data_args.max_duration_in_seconds,
            "weight_decay": training_args.weight_decay,
            "adam_beta1": training_args.adam_beta1,
            "adam_beta2": training_args.adam_beta2,
            "temperature": model_args.temperature,
        },
    )

    # Setup logging
    logging.basicConfig(
        format="%(asctime)s - %(levelname)s - %(name)s - %(message)s",
        datefmt="%m/%d/%Y %H:%M:%S",
        handlers=[logging.StreamHandler(sys.stdout)],
    )
    logger.setLevel(logging.INFO if accelerator.is_main_process else logging.WARN)

    # Log a small summary on each proces
    logger.warning(
        f"Process rank: {training_args.local_rank}, device: {training_args.device}, n_gpu: {training_args.n_gpu}, "
        f"distributed training: {training_args.parallel_mode.value == 'distributed'}, 16-bits training: {training_args.fp16}"
    )

    # Set the verbosity to info of the Transformers logger (on main process only)
    if accelerator.is_local_main_process:
        datasets.utils.logging.set_verbosity_warning()
        transformers.utils.logging.set_verbosity_info()
    else:
        datasets.utils.logging.set_verbosity_error()
        transformers.utils.logging.set_verbosity_error()

    logger.info("Training/evaluation parameters %s", training_args)

    # Set seed before initializing model.
    set_seed(training_args.seed)

    # 1. First, let's instantiate the tokenizers and model
    # Note for distributed training, the .from_pretrained methods guarantee that only
    # one local process can concurrently download model & vocab.

    sample_rate = model_args.discrete_audio_feature_sample_rate

    # load prompt tokenizer
    prompt_tokenizer = AutoTokenizer.from_pretrained(
        model_args.prompt_tokenizer_name or model_args.description_tokenizer_name or model_args.model_name_or_path,
        cache_dir=model_args.cache_dir,
        token=data_args.token,
        trust_remote_code=data_args.trust_remote_code,
        use_fast=model_args.use_fast_tokenizer,
        padding_side="left",  # prompt has to be padded on the left bc it's preprend to codebooks hidden states
    )

    if model_args.use_fast_tokenizer:
        logger.warning(
            "Disabling fast tokenizer warning: https://github.com/huggingface/transformers/blob/main/src/transformers/tokenization_utils_base.py#L3231-L3235"
        )
        prompt_tokenizer.deprecation_warnings["Asking-to-pad-a-fast-tokenizer"] = True

    # load audio reference encoder
    audio_ref_encoder = AutoModel.from_pretrained(model_args.audio_ref_encoder_name)
    audio_ref_encoder.to(training_args.device)
    audio_ref_encoder.eval()

    # 3. Next, let's load the config.
    config = ParlerTTSConfig.from_pretrained(
        model_args.model_name_or_path,
        cache_dir=model_args.cache_dir,
        token=data_args.token,
        trust_remote_code=data_args.trust_remote_code,
    )

    # update pad token id and decoder_start_token_id
    config.update(
        {
            "pad_token_id": model_args.pad_token_id if model_args.pad_token_id is not None else config.pad_token_id,
            "decoder_start_token_id": model_args.decoder_start_token_id
            if model_args.decoder_start_token_id is not None
            else config.decoder_start_token_id,
        }
    )

    # create model
    model = ParlerTTSForConditionalGeneration.from_pretrained(
        model_args.model_name_or_path,
        cache_dir=model_args.cache_dir,
        config=config,
        token=data_args.token,
        trust_remote_code=data_args.trust_remote_code,
    )

    # enable gradient checkpointing if necessary
    if training_args.gradient_checkpointing:
        model.gradient_checkpointing_enable()

    # Freeze Encoders
    model.freeze_encoders(model_args.freeze_text_encoder)

    audio_encoder_eos_token_id = config.decoder.eos_token_id
    audio_encoder_bos_token_id = model.generation_config.decoder_start_token_id

    print("Loading datasets...")
    # Instantiate custom data collator
    data_collator = DataCollator(
        prompt_tokenizer=prompt_tokenizer,
        pad_to_multiple_of=data_args.pad_to_multiple_of,
        padding=padding,
        prompt_max_length=data_args.max_prompt_token_length,
        # description_max_length=data_args.max_description_token_length,
        audio_max_length=data_args.max_audio_token_length,
    )

    if training_args.do_train:
        if data_args.use_mds:
            train_dataloader = DataLoaderMDS(
                model_args=model_args,
                data_args=data_args,
                training_args=training_args,
                manifest_path=data_args.mds_train_manifest_path,
                batch_size=training_args.per_device_train_batch_size,
                prompt_tokenizer=prompt_tokenizer,
                shuffle=True,
                epoch_size=data_args.max_train_samples,
                collator=data_collator,
                drop_last=True,
            )

        else:
            train_dataset_locah = DatasetLocal(
                # root_audio_dir=data_args.root_audio_dir,
                root_audio_dir="/data/expresso/audio_48khz_short_chunks_ex02_processed",
                # root_dac_dir=data_args.root_dac_dir,
                root_dac_dir="/data/expresso/audio_48khz_short_chunks_ex02_processed/dac_codes",
                # metadata_path=data_args.train_metadata_path,
                metadata_path="/data/expresso/audio_48khz_short_chunks_ex02_processed/train_local.tsv",
                prompt_tokenizer=prompt_tokenizer,
                audio_sr=model_args.audio_ref_encoder_sr,  # TODO (Dan) remove these three lines of hard-coding
                audio_ref_len=model_args.audio_ref_len,
                num_codebooks=model_args.num_codebooks,
                audio_encoder_bos_token_id=audio_encoder_bos_token_id,
                audio_encoder_eos_token_id=audio_encoder_eos_token_id,
            )

            if data_args.max_train_samples is not None:
                indices = random.sample(range(len(train_dataset_local)), data_args.max_train_samples)
                train_dataset_local = Subset(train_dataset_local, indices)
                # train_dataset_local = train_dataset_local.select(range(data_args.max_train_samples))
            sampler = None
            # if training_args.group_by_length:
            #     sampler = LengthGroupedSampler(
            #         training_args.per_device_train_batch_size * accelerator.num_processes,
            #         lengths=train_dataset_local["target_length"],
            #     )
            train_dataloader = DataLoader(
                train_dataset_local,
                collate_fn=data_collator,
                batch_size=training_args.per_device_train_batch_size,
                shuffle=True,
                sampler=sampler,
                num_workers=training_args.dataloader_num_workers,
                pin_memory=training_args.dataloader_pin_memory,
            )

    if training_args.do_eval:
        if data_args.use_mds:
            validation_dataloader = DataLoaderMDS(
                model_args=model_args,
                data_args=data_args,
                training_args=training_args,
                manifest_path=data_args.mds_eval_manifest_path,
                batch_size=training_args.per_device_eval_batch_size,
                prompt_tokenizer=prompt_tokenizer,
                shuffle=False,
                epoch_size=data_args.max_eval_samples,
                collator=data_collator,
                drop_last=True,
            )

        else:
            valid_dataset_local = DatasetLocal(
                # root_audio_dir=data_args.root_audio_dir,
                root_audio_dir="/data/expresso/audio_48khz_short_chunks_ex02_processed",
                # root_dac_dir=data_args.root_dac_dir,
                root_dac_dir="/data/expresso/audio_48khz_short_chunks_ex02_processed/dac_codes",
                # metadata_path=data_args.eval_metadata_path,
                metadata_path="/data/expresso/audio_48khz_short_chunks_ex02_processed/dev_local.tsv",
                prompt_tokenizer=prompt_tokenizer,
                audio_sr=model_args.audio_ref_encoder_sr,  # TODO (Dan) remove all this hard-coding
                audio_ref_len=model_args.audio_ref_len,
                num_codebooks=model_args.num_codebooks,
                audio_encoder_bos_token_id=audio_encoder_bos_token_id,
                audio_encoder_eos_token_id=audio_encoder_eos_token_id,
            )

            if data_args.max_eval_samples is not None:
                indices = random.sample(range(len(valid_dataset_local)), data_args.max_eval_samples)
                valid_dataset_local = Subset(valid_dataset_local, indices)

            validation_dataloader = DataLoader(
                valid_dataset_local,
                collate_fn=data_collator,
                batch_size=training_args.per_device_eval_batch_size,
                drop_last=True,
                num_workers=training_args.dataloader_num_workers,
                pin_memory=training_args.dataloader_pin_memory,
            )

    if training_args.predict_with_generate:
        if data_args.use_mds:
            generate_dataloader = DataLoaderMDS(
                model_args=model_args,
                data_args=data_args,
                training_args=training_args,
                manifest_path=data_args.mds_generate_manifest_path,
                batch_size=data_args.per_device_generate_batch_size,
                prompt_tokenizer=prompt_tokenizer,
                shuffle=False,
                epoch_size=data_args.max_generate_samples,
                collator=data_collator,
                drop_last=True,
            )
        else:
            generate_dataset_local = DatasetLocal(
                # root_audio_dir=data_args.root_audio_dir,
                root_audio_dir="/data/expresso/audio_48khz_short_chunks_ex02_processed",
                # root_dac_dir=data_args.root_dac_dir,
                root_dac_dir="/data/expresso/audio_48khz_short_chunks_ex02_processed/dac_codes",
                # metadata_path=data_args.eval_metadata_path,
                metadata_path="/data/expresso/audio_48khz_short_chunks_ex02_processed/test_local.tsv",
                prompt_tokenizer=prompt_tokenizer,
                audio_sr=model_args.audio_ref_encoder_sr,  # TODO (Dan) remove all this hard-coding
                audio_ref_len=model_args.audio_ref_len,
                num_codebooks=model_args.num_codebooks,
                audio_encoder_bos_token_id=audio_encoder_bos_token_id,
                audio_encoder_eos_token_id=audio_encoder_eos_token_id,
            )

            if data_args.max_generate_samples is not None:
                indices = random.sample(range(len(generate_dataset_local)), data_args.max_generate_samples)
                generate_dataset_local = Subset(generate_dataset_local, indices)

            generate_dataloader = DataLoader(
                generate_dataset_local,
                collate_fn=data_collator,
                batch_size=data_args.per_device_generate_batch_size,
                drop_last=True,
                num_workers=training_args.dataloader_num_workers,
                pin_memory=training_args.dataloader_pin_memory,
            )

    # Define Training Schedule
    # Store some constants
    per_device_train_batch_size = int(training_args.per_device_train_batch_size)
    train_batch_size = per_device_train_batch_size * accelerator.num_processes
    gradient_accumulation_steps = int(training_args.gradient_accumulation_steps)

    if training_args.max_steps < 0:
        num_epochs = int(training_args.num_train_epochs)
        # steps_per_epoch = len(train_dataset) // (train_batch_size * gradient_accumulation_steps)
        steps_per_epoch = len(train_dataloader) // gradient_accumulation_steps
        total_train_steps = steps_per_epoch * num_epochs
    elif training_args.max_steps > 0:
        logger.info("max_steps is given, it will override any value given in num_train_epochs")
        total_train_steps = int(training_args.max_steps)
        # Setting a very large number of epochs so we go as many times as necessary over the iterator.
        num_epochs = sys.maxsize
        steps_per_epoch = total_train_steps

    if training_args.eval_steps is None:
        logger.info("eval_steps is not set, evaluating at the end of each epoch")
        eval_steps = steps_per_epoch
    else:
        eval_steps = training_args.eval_steps

    # T5 doesn't support fp16
    autocast_kwargs = AutocastKwargs(enabled=(mixed_precision != "fp16"))

    # Define optimizer, LR scheduler, collator
    optimizer = torch.optim.AdamW(
        params=model.parameters(),
        lr=training_args.learning_rate,
        betas=(training_args.adam_beta1, training_args.adam_beta2),
        eps=training_args.adam_epsilon,
        weight_decay=training_args.weight_decay,
    )

    # LR scheduler gets stepped by `num_processes` each time -> account for this in warmup / total steps
    lr_scheduler = get_scheduler(
        name=training_args.lr_scheduler_type,
        optimizer=optimizer,
        num_warmup_steps=training_args.get_warmup_steps(total_train_steps) * accelerator.num_processes,
        num_training_steps=total_train_steps * accelerator.num_processes,
    )

    # Prepare everything with accelerate
    model, optimizer, lr_scheduler = accelerator.prepare(model, optimizer, lr_scheduler)
    train_dataloader = accelerator.prepare(train_dataloader)
    validation_dataloader = accelerator.prepare(validation_dataloader)
    generate_dataloader = accelerator.prepare(generate_dataloader)

    logger.info("***** Running training *****")
    logger.info(f"  Num samples in training dataset = {(len(train_dataloader)*train_batch_size):,}")
    logger.info(f"  Num examples = {(total_train_steps * train_batch_size * gradient_accumulation_steps):,}")
    logger.info("  Instantaneous batch size per device =" f" {per_device_train_batch_size}")
    logger.info("  Gradient accumulation steps =" f" {gradient_accumulation_steps}")
    logger.info(
        f"  Total train batch size (w. parallel & distributed) = {train_batch_size * gradient_accumulation_steps}"
    )
    logger.info(f"  Total optimization steps = {total_train_steps}")

    # ======================== Training ================================
    train_time = 0
    train_start = time.time()
    steps_trained_progress_bar = tqdm(
        range(total_train_steps), desc="Train steps ... ", position=0, disable=not accelerator.is_local_main_process
    )
    continue_training = True
    epochs_trained = 0
    cur_step = 0

    checkpoint = None
    if training_args.resume_from_checkpoint is not None:
        checkpoint = training_args.resume_from_checkpoint
    elif last_checkpoint is not None:
        checkpoint = last_checkpoint

    if accelerator.is_main_process:
        if training_args.push_to_hub:
            # Retrieve of infer repo_name
            repo_name = training_args.hub_model_id
            if repo_name is None:
                repo_name = Path(training_args.output_dir).absolute().name
            # Create repo and retrieve repo_id
            repo_id = create_repo(repo_name, exist_ok=True, token=training_args.hub_token).repo_id
            # Clone repo locally
            repo = Repository(training_args.output_dir, clone_from=repo_id, token=training_args.hub_token)

            with open(os.path.join(training_args.output_dir, ".gitignore"), "w+") as gitignore:
                if "wandb" not in gitignore:
                    gitignore.write("wandb\n")
        elif training_args.output_dir is not None:
            os.makedirs(training_args.output_dir, exist_ok=True)
    accelerator.wait_for_everyone()

    # Now save everything to be able to create a single processor later
    # make sure all processes wait until data is saved
    with accelerator.main_process_first():
        # only the main process saves them
        if accelerator.is_main_process:
            # save tokenizer and config
            if (
                model_args.prompt_tokenizer_name is None
                and model_args.description_tokenizer_name
                or (
                    model_args.prompt_tokenizer_name == model_args.description_tokenizer_name
                )  # NOTE not actually using description tokenizer
            ):
                prompt_tokenizer.save_pretrained(training_args.output_dir)
            else:
                logger.warning(
                    f"Prompt tokenizer ('{model_args.prompt_tokenizer_name}') and description tokenizer ('{model_args.description_tokenizer_name}') are not the same. Saving only the prompt tokenizer."
                )
                prompt_tokenizer.save_pretrained(training_args.output_dir)

            config.save_pretrained(training_args.output_dir)

    if checkpoint is not None:
        accelerator.load_state(checkpoint)
        # Find num steps and epoch from saved state string pattern
        pattern = r"checkpoint-(\d+)-epoch-(\d+)"
        match = re.search(pattern, checkpoint)
        cur_step = int(match.group(1))
        epochs_trained = int(match.group(2))

        logger.info("  Continuing training from checkpoint, will skip to saved global_step")
        logger.info(f"  Continuing training from epoch {epochs_trained}")
        logger.info(f"  Continuing training from global step {cur_step}")

        steps_trained_progress_bar.update(cur_step)

        if training_args.max_steps < 0:
            # we know exactly the number of steps per epoch, so can skip through the required number of batches
            resume_step = (cur_step - epochs_trained * steps_per_epoch) * gradient_accumulation_steps
        else:
            # Currently we don't know how many steps we've taken in the current epoch
            # So we just shuffle the dataset one extra time and start from a fresh epoch
            # This is "good enough" for our purposes but not fully correct
            resume_step = None
    else:
        resume_step = None

    gen_kwargs = {
        "do_sample": model_args.do_sample,
        "temperature": model_args.temperature,
        "max_length": model_args.max_length,
    }

    # Define gradient update step fn
    def train_step(
        model,
        batch,
        accelerator,
        autocast_kwargs,
    ):
        model.train()

        with accelerator.autocast(autocast_handler=autocast_kwargs):
            with torch.no_grad():  # Does autocast take care of this?
                encoder_outputs = audio_ref_encoder(batch["audio_ref"])
            batch["encoder_outputs"] = encoder_outputs
            # Size (batch_size, audio_ref length / downsampling, hidden_size)
            # batch["attention_mask"] = torch.ones_like(batch["encoder_outputs"]) # Can do this because we're not using padding

        outputs = model(**batch)
        # CE (data) loss
        ce_loss = outputs.loss
        metrics = {"loss": ce_loss}
        return ce_loss, metrics

    # Define eval fn
    def eval_step(
        model,
        batch,
        accelerator,
        autocast_kwargs,
    ):
        if training_args.torch_compile:
            model = model._orig_mod

        model.eval()

        with accelerator.autocast(autocast_handler=autocast_kwargs):
            with torch.no_grad():
                encoder_outputs = audio_ref_encoder(batch["audio_ref"])
            batch["encoder_outputs"] = encoder_outputs
            # batch["attention_mask"] = torch.ones_like(batch["encoder_outputs"])

        with torch.no_grad():
            outputs = model(**batch)
        # CE (data) loss
        ce_loss = outputs.loss
        metrics = {"loss": ce_loss}

        return metrics

    def generate_step(
        model,
        batch,
        accelerator,
        autocast_kwargs,
    ):
        if training_args.torch_compile:
            model = model._orig_mod

        model = accelerator.unwrap_model(model, keep_fp32_wrapper=mixed_precision != "fp16")
        model.eval()

        with accelerator.autocast(autocast_handler=autocast_kwargs):
            with torch.no_grad():
                encoder_outputs = audio_ref_encoder(batch["audio_ref"])
            batch["encoder_outputs"] = encoder_outputs
            # batch["attention_mask"] = torch.ones_like(batch["encoder_outputs"])

        batch.pop("audio_ref", None)
        batch.pop("audio_ref_attention_mask", None)
        batch.pop("decoder_attention_mask", None)

        output_audios = model.generate(**batch, **gen_kwargs)
        output_audios = accelerator.pad_across_processes(output_audios, dim=1, pad_index=0)
        return output_audios

    for epoch in range(epochs_trained, num_epochs):
        # TODO Check the below
        if hasattr(train_dataloader, "dataset") and isinstance(train_dataloader.dataset, IterableDataset):
            train_dataloader.dataset.set_epoch(epoch)

        if resume_step is not None:
            # Skip the first N batches in the dataloader when resuming from a checkpoint
            train_dataloader = accelerator.skip_first_batches(train_dataloader, resume_step)
            resume_step = None

        for batch in train_dataloader:
            with accelerator.accumulate(model):
                loss, train_metric = train_step(model, batch, accelerator, autocast_kwargs)
                accelerator.backward(loss)
                if accelerator.sync_gradients:
                    accelerator.clip_grad_norm_(model.parameters(), training_args.max_grad_norm)
                optimizer.step()
                lr_scheduler.step()
                optimizer.zero_grad()

            # Check if the accelerator has performed an optimization step behind the scenes
            if accelerator.sync_gradients:
                steps_trained_progress_bar.update(1)
                cur_step += 1

                if cur_step % training_args.logging_steps == 0:
                    steps_trained_progress_bar.write(
                        f"Step... ({cur_step} / {total_train_steps} | Loss:"
                        f" {train_metric['loss']}, Learning Rate:"
                        f" {lr_scheduler.get_last_lr()[0]})"
                    )
                    log_metric(
                        accelerator,
                        metrics=train_metric,
                        learning_rate=lr_scheduler.get_last_lr()[0],
                        train_time=train_time + time.time() - train_start,
                        step=cur_step,
                        epoch=epoch,
                        prefix="train",
                    )

                # save checkpoint and weights after each save_steps and at the end of training
                if (cur_step % training_args.save_steps == 0) or cur_step == total_train_steps:
                    intermediate_dir = os.path.join(training_args.output_dir, f"checkpoint-{cur_step}-epoch-{epoch}")
                    # safe_serialization=False to avoid shared tensors saving issue (TODO(YL): it's a temporary fix)
                    # https://github.com/huggingface/transformers/issues/27293#issuecomment-1872560074
                    accelerator.save_state(output_dir=intermediate_dir, safe_serialization=False)
                    accelerator.wait_for_everyone()
                    if accelerator.is_main_process:
                        rotate_checkpoints(
                            training_args.save_total_limit, output_dir=training_args.output_dir, logger=logger
                        )

                        if cur_step == total_train_steps:
                            # un-wrap student model for save
                            unwrapped_model = accelerator.unwrap_model(model)
                            unwrapped_model.save_pretrained(training_args.output_dir)

                        if training_args.push_to_hub:
                            repo.push_to_hub(
                                commit_message=f"Saving train state of step {cur_step}",
                                blocking=False,
                            )

                if training_args.do_eval and (
                    cur_step % eval_steps == 0 or cur_step == total_train_steps or cur_step == 1
                ):
                    train_time += time.time() - train_start
                    # ======================== Evaluating ==============================
                    eval_metrics = []
                    eval_preds = []
                    eval_refs = []
                    eval_prompts = []
                    eval_start = time.time()
                    # release training input batch
                    batch = release_memory(batch)

                    for batch in tqdm(
                        validation_dataloader,
                        desc="Evaluating - Inference ...",
                        position=2,
                        disable=not accelerator.is_local_main_process,
                    ):
                        # Model forward
                        eval_metric = eval_step(model, batch, accelerator, autocast_kwargs)
                        eval_metric = accelerator.gather_for_metrics(eval_metric)
                        eval_metrics.append(eval_metric)

                    if training_args.predict_with_generate:
                        # release eval input batch (in favour of generate)
                        batch = release_memory(batch)
                        # generation
                        for batch in tqdm(
                            generate_dataloader,
                            desc="Evaluating - Generation ...",
                            position=2,
                            disable=not accelerator.is_local_main_process,
                        ):
                            eval_refs.extend(batch["audio_ref"])
                            generated_audios = generate_step(model, batch, accelerator, autocast_kwargs)
                            # Gather all predictions and targets
                            generated_audios, prompts = accelerator.pad_across_processes(
                                (generated_audios, batch["prompt_input_ids"]), dim=1, pad_index=0
                            )
                            generated_audios, prompts = accelerator.gather_for_metrics((generated_audios, prompts))
                            eval_preds.extend(generated_audios.to("cpu"))
                            eval_prompts.extend(prompts.to("cpu"))

<<<<<<< HEAD
                            samples_generated += batch["prompt_input_ids"].shape[0]
                            # if samples_generated >= num_samples_to_generate:
                            break  # TODO fix this hack properly

=======
>>>>>>> e8798d44
                    eval_time = time.time() - eval_start
                    # normalize eval metrics
                    eval_metrics = {
                        key: torch.mean(torch.cat([d[key].unsqueeze(0) for d in eval_metrics]))
                        for key in eval_metrics[0]
                    }

                    # compute metrics
                    metrics_desc = ""
                    if training_args.predict_with_generate:
                        metric_values, pred_prompts, audios, transcriptions = compute_metrics(
                            eval_preds,
                            eval_refs,
                            eval_prompts,
                            model_args.asr_model_name_or_path,
                            data_args.per_device_generate_batch_size,
                            prompt_tokenizer,
                            sample_rate,
                            accelerator.device,
                        )

                        eval_metrics.update(metric_values)
                        metrics_desc = " ".join([f"Eval {key}: {value} |" for key, value in metric_values.items()])
                        if "wandb" in training_args.report_to:
                            log_pred(
                                accelerator,
                                pred_prompts,
                                transcriptions,
                                audios,
                                sampling_rate=sample_rate,
                                step=cur_step,
                                prefix="eval",
                            )

                    # Print metrics and update progress bar
                    steps_trained_progress_bar.write(
                        f"Eval results for step ({cur_step} / {total_train_steps} | Eval Loss: {eval_metrics['loss']} |"
                        f" {metrics_desc})"
                    )

                    log_metric(
                        accelerator,
                        metrics=eval_metrics,
                        train_time=eval_time,
                        step=cur_step,
                        epoch=epoch,
                        prefix="eval",
                    )

                    # release eval batch and relax metrics
                    eval_metrics = []
                    eval_preds = []
                    eval_prompts = []
                    batch = release_memory(batch)

                    # flush the train metrics
                    train_start = time.time()

                # break condition
                if cur_step == total_train_steps:
                    continue_training = False
                    break

        if not continue_training:
            break

    accelerator.end_training()


if __name__ == "__main__":
    set_start_method("spawn")
    main()<|MERGE_RESOLUTION|>--- conflicted
+++ resolved
@@ -719,13 +719,6 @@
                             eval_preds.extend(generated_audios.to("cpu"))
                             eval_prompts.extend(prompts.to("cpu"))
 
-<<<<<<< HEAD
-                            samples_generated += batch["prompt_input_ids"].shape[0]
-                            # if samples_generated >= num_samples_to_generate:
-                            break  # TODO fix this hack properly
-
-=======
->>>>>>> e8798d44
                     eval_time = time.time() - eval_start
                     # normalize eval metrics
                     eval_metrics = {
